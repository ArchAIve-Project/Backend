import os, shutil, json, base64, random, datetime, uuid, threading, torch
from enum import Enum
from typing import List, Dict
from dotenv import load_dotenv
from apscheduler.schedulers.background import BackgroundScheduler
from passlib.hash import sha256_crypt as sha
from apscheduler.triggers.base import BaseTrigger
from apscheduler.triggers.date import DateTrigger
from apscheduler.triggers.interval import IntervalTrigger
load_dotenv()

class Trigger:
    '''
    A class to define triggers for `APScheduler` based jobs.
    
    Implementation variations:
    ```python
    from apscheduler.triggers.date import DateTrigger
    import datetime
    from services import Trigger
    
    ## Immediate trigger
    immediateTrigger = Trigger()
    
    ## Interval trigger
    intervalTrigger = Trigger(type='interval', seconds=5, minutes=3, hours=2) # Triggers every 2 hours 3 minutes and 5 seconds (cumulatively)
    
    ## Date trigger
    dateTrigger = Trigger(type='date', triggerDate=(datetime.datetime.now() + datetime.timedelta(seconds=5))) # Triggers 5 seconds later
    
    ## Custom trigger
    customTrigger = Trigger(customAPTrigger=DateTrigger(run_date=(datetime.datetime.now() + datetime.timedelta(seconds=5))) # Custom APScheduler trigger
    ```
    '''
    
    def __init__(self, type='interval', seconds=None, minutes=None, hours=None, triggerDate: datetime.datetime=None, customAPTrigger: BaseTrigger=None) -> None:
        self.type = type
        self.immediate = seconds == None and minutes == None and hours == None and triggerDate == None
        self.seconds = seconds if seconds != None else 0
        self.minutes = minutes if minutes != None else 0
        self.hours = hours if hours != None else 0
        self.triggerDate = triggerDate
        self.customAPTrigger = customAPTrigger

class AsyncProcessor:
    """
    Async processor uses the `apscheduler` library to run functions asynchronously. Specific intervals can be set if needed as well.
    
    Manipulate the underling scheduler with the `scheduler` attribute.
    
    Sample Usage:
    ```python
    asyncProcessor = AsyncProcessor()
    
    def greet():
        print("Hi!")
    
    jobID = asyncProcessor.addJob(greet, trigger=Trigger(type='interval', seconds=5)) # This is all you need to add the job
    
    ## Pausing the scheduler
    asyncProcessor.pause()
    
    ## Resuming the scheduler
    asyncProcessor.resume()
    
    ## Shutting down the scheduler
    asyncProcessor.shutdown()
    
    ## To stop a job, use the jobID
    asyncProcessor.scheduler.remove_job(jobID) ## .pause_job() and .resume_job() can also be used to manipulate the job itself
    
    ## Disable logging with Logger
    asyncProcessor.logging = False
    ```
    
    For trigger options, see the `Trigger` class.
    """
    
    def __init__(self, paused=False, logging=True) -> None:
        self.id = uuid.uuid4().hex
        self.scheduler = BackgroundScheduler()
        self.scheduler.start(paused=paused)
        self.logging = logging
        
        self.log("Scheduler initialised in {} mode.".format("paused" if paused else "active"))
        
    def log(self, message):
        if self.logging == True:
            Logger.log("ASYNCPROCESSOR: {}: {}".format(self.id, message))
    
    def shutdown(self):
        self.scheduler.shutdown()
        self.log("Scheduler shutdown.")
    
    def pause(self):
        self.scheduler.pause()
        self.log("Scheduler paused.")
    
    def resume(self):
        self.scheduler.resume()
        self.log("Scheduler resumed.")
    
    def addJob(self, function, *args, trigger: Trigger=None, **kwargs):
        """
        Adds a job to the scheduler.
        """
        if trigger == None: trigger = Trigger()
        
        job = None
        if trigger.customAPTrigger != None:
            job = self.scheduler.add_job(function, trigger.customAPTrigger, args=args, kwargs=kwargs, misfire_grace_time=None)
            self.log("Job for '{}' added with custom trigger.".format(function.__name__))
        elif trigger.immediate:
            job = self.scheduler.add_job(function, args=args, kwargs=kwargs, misfire_grace_time=None)
            self.log("Job for '{}' added with immediate trigger.".format(function.__name__))
        elif trigger.type == "date":
            job = self.scheduler.add_job(function, DateTrigger(run_date=trigger.triggerDate), args=args, kwargs=kwargs, misfire_grace_time=None)
            self.log("Job for '{}' added with trigger date: {}.".format(function.__name__, trigger.triggerDate.isoformat()))
        else:
            job = self.scheduler.add_job(function, 'interval', seconds=trigger.seconds, minutes=trigger.minutes, hours=trigger.hours, args=args, kwargs=kwargs, misfire_grace_time=None)
            self.log("Job for '{}' added with trigger: {} seconds, {} minutes, {} hours.".format(function.__name__, trigger.seconds, trigger.minutes, trigger.hours))
            
        return job.id

class ThreadManager:
    '''Manage multiple `AsyncProcessor`s with this class.
    
    Spin up multiple processors and add jobs to them. Each processor spins up one or more separate threads and schedules jobs to run in the background.
    
    **Recommended Usage:**
    ```python
    import time
    from services import ThreadManager, AsyncProcessor, Trigger
    
    def sample_work(some_param):
        print(f"Working with {some_param}...")
        time.sleep(2)
        print(f"Done working with {some_param}!")
    
    ThreadManager.initDefault() # Initializes a default processor at `ThreadManager.defaultProcessor`
    id = ThreadManager.defaultProcessor.addJob(sample_work, "example_param", trigger=Trigger(type='interval', seconds=10)) # Adds a job to the default processor
    
    print(f"Job ID: {id}")
    ```
    
    **Advanced Usage with Multiple Processors (Caution):**
    ```python
    import time
    from services import ThreadManager, AsyncProcessor, Trigger
    
    # Spinning up a custom processor
    processor = ThreadManager.new(name="newScheduler", source="example.py") # Returns an `AsyncProcessor` instance. `name` must be unique.
    processor.addJob(lambda: print("Hello from the new thread!"), trigger=Trigger(type='interval', seconds=5))
    
    print("Current processors:", ThreadManager.list())
    print("Processor info:", ThreadManager.info("newThread"))

    time.sleep(10)
    
    processor2 = ThreadManager.getProcessorWithName("newScheduler") # Get the processor for the `newScheduler`
    processor2.addJob(lambda: print("This is another job in the same thread!"), trigger=Trigger(type='interval', seconds=10))
    
    time.sleep(25)

    ThreadManager.closeThread("newScheduler") # Close the processor
    # ThreadManager.shutdown() # Shutdown all processors
    ```
    
    Methods:
    - `list()`: Returns a list of all processor names.
    - `initDefault()`: Initializes a default processor named "default" and returns it.
    - `new(name: str, source: str, paused: bool=False, logging: bool=True)`: Creates a new processor with the given name and source. Returns an `AsyncProcessor` instance or an error message if the name is not unique.
    - `info(name: str)`: Returns information about the processor with the given name, including the processor, name, source, and creation time.
    - `getProcessorWithName(name: str)`: Returns the `AsyncProcessor` instance for the processor with the given name, or `None` if it does not exist.
    - `getProcessorWithID(id: str)`: Returns the `AsyncProcessor` instance for the processor with the given ID, or `None` if it does not exist.
    - `closeThread(name: str)`: Closes the processor with the given name and returns `True` if successful, or `False` if the processor does not exist.
    - `shutdown()`: Shuts down all threads and returns `True` if successful.
    
    Note: Be careful when using this class. It is very powerful and creates multiple real background threads. Close threads properly when no longer needed.
    '''
    
    data = {}
    defaultProcessor: AsyncProcessor | None = None
    
    @staticmethod
    def list() -> list[str]:
        '''Returns a list of all thread names managed by the ThreadManager.'''
        return list(ThreadManager.data.keys())
    
    @staticmethod
    def initDefault() -> AsyncProcessor:
        if "default" in ThreadManager.data:
            raise Exception("ERROR: Default thread already exists.")

        ThreadManager.defaultProcessor = ThreadManager.new(name="default", source="main.py")
        return ThreadManager.defaultProcessor
    
    @staticmethod
    def new(name: str, source: str, paused: bool=False, logging: bool=True) -> AsyncProcessor | str:
        '''Creates a new thread with the given name and source. Returns an `AsyncProcessor` instance or an error message if the name is not unique.'''
        if name in ThreadManager.data:
            return "ERROR: A thread with that name already exists. Name must be unique."
        
        processor = AsyncProcessor(paused=paused, logging=logging)
        ThreadManager.data[name] = {
            "processor": processor,
            "name": name,
            "source": source,
            "created": Universal.utcNowString()
        }
        
        Logger.log("THREADMANAGER NEW: New thread with name '{}' created.".format(name))
        
        return processor

    @staticmethod
    def info(name: str) -> dict | None:
        '''Returns information about the thread with the given name, including the processor, name, source, and creation time. Returns `None` if the thread does not exist.'''
        return ThreadManager.data.get(name)
    
    @staticmethod
    def getProcessorWithName(name: str) -> AsyncProcessor | None:
        '''Returns the `AsyncProcessor` instance for the thread with the given name, or `None` if it does not exist.'''
        if name in ThreadManager.data:
            return ThreadManager.data[name]["processor"]
        else:
            return None
    
    @staticmethod
    def getProcessorWithID(id: str) -> AsyncProcessor | None:
        '''Returns the `AsyncProcessor` instance for the thread with the given ID, or `None` if it does not exist.'''
        for threadName in ThreadManager.list():
            if ThreadManager.data[threadName]["processor"].id == id:
                return ThreadManager.data[threadName]["processor"]
        return None
    
    @staticmethod
    def closeThread(name: str) -> bool:
        '''Closes the thread with the given name and returns `True` if successful, or `False` if the thread does not exist.'''
        processor = ThreadManager.getProcessorWithName(name)
        if processor == None:
            return False

        processor.shutdown()
        del ThreadManager.data[name]
        
        if name == "default":
            ThreadManager.defaultProcessor = None
        
        Logger.log("THREADMANAGER CLOSETHREAD: Thread '{}' closed successfully.".format(name))
        return True
    
    @staticmethod
    def shutdown() -> bool:
        '''Shuts down all threads and returns `True` if successful.'''
        for thread in ThreadManager.list():
            ThreadManager.closeThread(thread)
        
        ThreadManager.defaultProcessor = None
        
        Logger.log("THREADMANAGER SHUTDOWN: Shutdown complete.")
        return True

class Encryption:
    @staticmethod
    def encodeToB64(inputString):
        '''Encodes a string to base64'''
        hash_bytes = inputString.encode("ascii")
        b64_bytes = base64.b64encode(hash_bytes)
        b64_string = b64_bytes.decode("ascii")
        return b64_string
    
    @staticmethod
    def decodeFromB64(encodedHash):
        '''Decodes a base64 string to a string'''
        b64_bytes = encodedHash.encode("ascii")
        hash_bytes = base64.b64decode(b64_bytes)
        hash_string = hash_bytes.decode("ascii")
        return hash_string
  
    @staticmethod
    def isBase64(encodedHash):
        '''Checks if a string is base64'''
        try:
            hashBytes = encodedHash.encode("ascii")
            return base64.b64encode(base64.b64decode(hashBytes)) == hashBytes
        except Exception:
            return False

    @staticmethod
    def encodeToSHA256(string):
        '''Encodes a string to SHA256'''
        return sha.hash(string)
  
    @staticmethod
    def verifySHA256(inputString, hash):
        '''Verifies a string against a SHA256 hash using the `sha` module directly'''
        return sha.verify(inputString, hash)
  
    @staticmethod
    def convertBase64ToSHA(base64Hash):
        '''Converts a base64 string to a SHA256 hash'''
        return Encryption.encodeToSHA256(Encryption.decodeFromB64(base64Hash))
    
class Universal:
    '''This class contains universal methods and variables that can be used across the entire project. Project-wide standards and conventions (such as datetime format) are also defined here.'''

    systemWideStringDatetimeFormat = "%Y-%m-%d %H:%M:%S"
    copyright = "© 2025 The ArchAIve Team. All Rights Reserved."
    version = None
    store = {}
    MAX_FILE_SIZE = 10 * 1024 * 1024
    device = os.environ.get(
        "DEVICE",
        "cuda" if torch.cuda.is_available() else "mps" if torch.backends.mps.is_available() else "cpu"
    )
    
    @staticmethod
    def getVersion():
        if Universal.version != None:
            return Universal.version
        if not os.path.isfile(os.path.join(os.getcwd(), 'version.txt')):
            return None
        else:
            with open('version.txt', 'r') as f:
                fileData = f.read()
                Universal.version = fileData
                return fileData

    @staticmethod
    def generateUniqueID(customLength=None, notIn=[]):
        if customLength == None:
            return uuid.uuid4().hex
        else:
            source = list("0123456789abcdefghijklmnopqrstuvwxyzABCDEFGHIJKLMNOPQRSTUVWXYZ")
            out = ''.join(random.choices(source, k=customLength))
            while out in notIn:
                out = ''.join(random.choices(source, k=customLength))
            return out
    
    @staticmethod
    def getBestDevice(supported: list[str]=None):
        if supported == None:
            supported = ["cuda", "mps", "cpu"]
        
        if Universal.device not in supported:
            if 'cuda' in supported and torch.cuda.is_available():
                return 'cuda'
            elif 'mps' in supported and torch.backends.mps.is_available():
                return 'mps'
            
            return 'cpu'
        else:
            return Universal.device
    
    @staticmethod
    def utcNow():
        return datetime.datetime.now(datetime.timezone.utc)
    
    @staticmethod
    def utcNowString():
        return datetime.datetime.now(datetime.timezone.utc).isoformat()
    
    @staticmethod
    def fromUTC(utcString):
        return datetime.datetime.fromisoformat(utcString)
        
class Logger:
    file = "logs.txt"
    _persist_lock = threading.Lock()
    
    '''## Intro
    A class offering silent and quick logging services.

    Explicit permission must be granted by setting `LOGGING_ENABLED` to `True` in the `.env` file. Otherwise, all logging services will be disabled.
    
    ## Usage:
    ```
    Logger.setup() ## Optional

    Logger.log("Hello world!") ## Adds a log entry to the logs.txt database file, if permission was granted.
    ```

    ## Advanced:
    Activate Logger's management console by running `Logger.manageLogs()`. This will allow you to read and destroy logs in an interactive manner.
    '''
    
    @staticmethod
    def checkPermission():
        return "LOGGING_ENABLED" in os.environ and os.environ["LOGGING_ENABLED"] == 'True'

    @staticmethod
    def setup():
        if Logger.checkPermission():
            try:
                if not os.path.exists(os.path.join(os.getcwd(), Logger.file)):
                    with open(Logger.file, "w") as f:
                        f.write("{}UTC {}\n".format(Universal.utcNowString(), "LOGGER: Logger database file setup complete."))
            except Exception as e:
                print("LOGGER SETUP ERROR: Failed to setup logs.txt database file. Setup permissions have been granted. Error: {}".format(e))

        return

    @staticmethod
    def log(message, debugPrintExplicitDeny=False):
        with Logger._persist_lock:
            if "DEBUG_MODE" in os.environ and os.environ["DEBUG_MODE"] == 'True' and (not debugPrintExplicitDeny):
                print("LOG: {}".format(message))
            if Logger.checkPermission():
                try:
                    with open(Logger.file, "a") as f:
                        f.write("{}UTC {}\n".format(Universal.utcNowString(), message))
                except Exception as e:
                    print("LOGGER LOG ERROR: Failed to log message. Error: {}".format(e))
            
            return
    
    @staticmethod
    def destroyAll():
        try:
            if os.path.exists(os.path.join(os.getcwd(), Logger.file)):
                os.remove(Logger.file)
        except Exception as e:
            print("LOGGER DESTROYALL ERROR: Failed to destroy logs.txt database file. Error: {}".format(e))

    @staticmethod
    def readAll(explicitLogsFile=None):
        if not Logger.checkPermission():
            return "ERROR: Logging-related services do not have permission to operate."
        logsFile = Logger.file if explicitLogsFile == None else explicitLogsFile
        try:
            if os.path.exists(os.path.join(os.getcwd(), logsFile)):
                with open(logsFile, "r") as f:
                    logs = f.readlines()
                    for logIndex in range(len(logs)):
                        logs[logIndex] = logs[logIndex].replace("\n", "")
                    return logs
            else:
                return []
        except Exception as e:
            print("LOGGER READALL ERROR: Failed to check and read logs file. Error: {}".format(e))
            return "ERROR: Failed to check and read logs file. Error: {}".format(e)
      
    @staticmethod
    def manageLogs(explicitLogsFile=None):
        permission = Logger.checkPermission()
        if not permission:
            print("LOGGER: Logging-related services do not have permission to operate. Set LoggingEnabled to True in .env file to enable logging.")
            return
    
        print("LOGGER: Welcome to the Logging Management Console.")
        while True:
            print("""
Commands:
    read <number of lines, e.g 50 (optional)>: Reads the last <number of lines> of logs. If no number is specified, all logs will be displayed.
    destroy: Destroys all logs.
    exit: Exit the Logging Management Console.
""")
    
            userChoice = input("Enter command: ")
            userChoice = userChoice.lower()
            while not userChoice.startswith("read") and (userChoice != "destroy") and (userChoice != "exit"):
                userChoice = input("Invalid command. Enter command: ")
                userChoice = userChoice.lower()
    
            if userChoice.startswith("read"):
                allLogs = Logger.readAll(explicitLogsFile=explicitLogsFile)
                targetLogs = []

                userChoice = userChoice.split(" ")

                # Log filtering feature
                if len(userChoice) == 1:
                    targetLogs = allLogs
                elif userChoice[1] == ".filter":
                    if len(userChoice) < 3:
                        print("Invalid log filter. Format: read .filter <keywords>")
                        continue
                    else:
                        try:
                            keywords = userChoice[2:]
                            for log in allLogs:
                                logTags = log[36::]
                                logTags = logTags[:logTags.find(":")].upper().split(" ")

                                ## Check if log contains all keywords
                                containsAllKeywords = True
                                for keyword in keywords:
                                    if keyword.upper() not in logTags:
                                        containsAllKeywords = False
                                        break
                                
                                if containsAllKeywords:
                                    targetLogs.append(log)
                                
                            print("Filtered logs with keywords: {}".format(keywords))
                            print()
                        except Exception as e:
                            print("LOGGER: Failed to parse and filter logs. Error: {}".format(e))
                            continue
                else:
                    logCount = 0
                    try:
                        logCount = int(userChoice[1])
                        if logCount > len(allLogs):
                            logCount = len(allLogs)
                        elif logCount <= 0:
                            raise Exception("Invalid log count. Must be a positive integer above 0 lower than or equal to the total number of logs.")
                        
                        targetLogs = allLogs[-logCount::]
                    except Exception as e:
                        print("LOGGER: Failed to read logs. Error: {}".format(e))
                        continue

                logCount = len(targetLogs)
                print()
                print("Displaying {} log entries:".format(logCount))
                print()
                for log in targetLogs:
                    print("\t{}".format(log))
            elif userChoice == "destroy":
                Logger.destroyAll()
                print("LOGGER: All logs destroyed.")
            elif userChoice == "exit":
                print("LOGGER: Exiting Logging Management Console...")
                break
    
        return

class FileOps:
    ALLOWED_EXTENSIONS = {'png', 'jpg', 'jpeg'}
<<<<<<< HEAD
    
=======

>>>>>>> 7ebf3b3c
    @staticmethod
    def exists(path: str, type: str="folder"):
        '''Check the existence of a file/folder. Provide 'path' and 'type'.
        Valid values for 'type' include 'folder' and 'file'.
        Raises `ValueError` if an invalid type value is provided.'''
        if type not in ["folder", "file"]:
            raise ValueError("Invalid type provided. Must be 'folder' or 'file'.")
        
        if type == "file":
            return os.path.isfile(path)
        else:
            return os.path.isdir(path)
    
    @staticmethod
    def createFolder(relativePath: str) -> bool | str:
        if FileOps.exists(os.path.join(os.getcwd(), relativePath), type="folder"):
            return True
        
        try:
            os.mkdir(os.path.join(os.getcwd(), relativePath))
            return True
        except Exception as e:
            return "ERROR: Failed to create folder '{}'; error: {}".format(relativePath, e)
    
    @staticmethod
    def getFilenames(relativeFolderPath: str) -> list[str] | str:
        if not FileOps.exists(os.path.join(os.getcwd(), relativeFolderPath), type="folder"):
            return []
        
        try:
            files = os.listdir(os.path.join(os.getcwd(), relativeFolderPath))
            return files
        except Exception as e:
            return "ERROR: Failed to list files in folder '{}'; error: {}".format(relativeFolderPath, e)
    
    @staticmethod
    def deleteFolder(relativePath: str) -> bool | str:
        if not FileOps.exists(os.path.join(os.getcwd(), relativePath), type="folder"):
            return True
        
        try:
            shutil.rmtree(os.path.join(os.getcwd(), relativePath))
            return True
        except Exception as e:
            return "ERROR: Failed to delete folder '{}'; error: {}".format(relativePath, e)
    
    @staticmethod
    def deleteFile(relativePath: str) -> bool | str:
        if not FileOps.exists(os.path.join(os.getcwd(), relativePath), type="file"):
            return True
        
        try:
            os.remove(os.path.join(os.getcwd(), relativePath))
            return True
        except Exception as e:
            return "ERROR: Failed to remove file '{}'; error: {}".format(relativePath, e)
    
    @staticmethod
    def getFileExtension(path: str):
        return os.path.splitext(path)[1].replace(".", "")
    
    @staticmethod
    def allowedFileExtension(filename: str) -> bool:
        """
        Check if the file has an allowed extension.
        """
        return FileOps.getFileExtension(filename).lower() in FileOps.ALLOWED_EXTENSIONS

    @staticmethod
    def getFileStorageSize(file) -> int | None:
        """
        Returns the size of the uploaded file in bytes.

        Args:
            file: The file object from Flask request.

        Returns:
            File size in bytes (int), or None if failed.
        """
        try:
            file.seek(0, os.SEEK_END)
            fileLength = file.tell()
            file.seek(0)  # Reset file pointer for future reads
            return fileLength

        except:
            return None<|MERGE_RESOLUTION|>--- conflicted
+++ resolved
@@ -529,11 +529,7 @@
 
 class FileOps:
     ALLOWED_EXTENSIONS = {'png', 'jpg', 'jpeg'}
-<<<<<<< HEAD
-    
-=======
-
->>>>>>> 7ebf3b3c
+    
     @staticmethod
     def exists(path: str, type: str="folder"):
         '''Check the existence of a file/folder. Provide 'path' and 'type'.
