--- conflicted
+++ resolved
@@ -69,11 +69,8 @@
         "facenet-pytorch": "facenet-pytorch",
         "uuid": "uuid",
         "transformers": "transformers",
-<<<<<<< HEAD
-        "nltk": "nltk"
-=======
+        "nltk": "nltk",
         "Pympler": "Pympler"
->>>>>>> 3544b504
     }
     
     @staticmethod
