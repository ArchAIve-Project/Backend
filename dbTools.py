--- conflicted
+++ resolved
@@ -2,11 +2,7 @@
 from PIL import Image
 from services import Universal, ThreadManager, Encryption, Trigger
 from firebase import FireConn
-<<<<<<< HEAD
-from models import DI, User, Artefact, Metadata, Category, Book, CategoryArtefact, HFData
-=======
-from schemas import DI, User, Artefact, Metadata, Category, Book, CategoryArtefact
->>>>>>> 6441aacd
+from schemas import DI, User, Artefact, Metadata, Category, Book, CategoryArtefact, HFData
 from fm import File, FileManager, FileOps
 from ai import LLMInterface, InteractionContext, Interaction
 from addons import ModelStore, ArchSmith
