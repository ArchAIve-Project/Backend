import os, sys, json
from dotenv import load_dotenv
load_dotenv()
from flask import Flask, request, jsonify, url_for, render_template, redirect
from flask_cors import CORS
from emailer import Emailer
from fm import FileManager, File
from ai import LLMInterface
from addons import ModelStore, ArchSmith
from services import Universal, Logger, ThreadManager, Encryption
from database import DI, DIError, JSONRes, ResType, FireConn
from fm import FileManager
from ccrPipeline import CCRPipeline
from NERPipeline import NERPipeline
from cnnclassifier import ImageClassifier
from captioner import ImageCaptioning, Vocabulary
from metagen import MetadataGenerator
from models import User

app = Flask(__name__)
CORS(app)

app.secret_key = os.environ['SECRET_KEY']

@app.route('/')
def home():
    return "Welcome to ArchAIve!"

if __name__ == "__main__":
    # Boot pre-processing
    ver = Universal.getVersion()
    if ver == None:
        print("MAIN BOOT: Unable to determine system version. Aborting.")
        sys.exit(1)
    
    print(f"MAIN BOOT: Starting ArchAIve v{ver}...")
    
    # Initialise database system
    if FireConn.checkPermissions():
        try:
            res = FireConn.connect()
            if res != True:
                raise Exception(res)
        except Exception as e:
            print(f"MAIN BOOT: Error during FireConn setup: {e}")
            sys.exit(1)
    
    try:
        res = DI.setup()
        if isinstance(res, DIError):
            raise Exception(res)
    except Exception as e:
        print(f"MAIN BOOT: Error during DI setup: {e}")
        sys.exit(1)
    
    # Setup FileManager
    if FireConn.connected:
        try:
            res = FileManager.setup()
            if res != True:
                raise Exception(res)
        except Exception as e:
            print(f"MAIN BOOT: Error during FileManager setup: {e}")
            sys.exit(1)
    else:
        print("MAIN BOOT WARNING: FireConn is not enabled; FileManager will not be available.")
    
    # Logging services
    Logger.setup()
    ArchSmith.setup()
    FileManager.setup()
    
    # Check Emailer context
    Emailer.checkContext()
    print("EMAILER: Context checked. Services enabled:", Emailer.servicesEnabled)
    
    # Background thread
    ThreadManager.initDefault()
    print("THREADMANAGER: Default background scheduler initialised.")
    
    # Setup ModelStore
    ModelStore.setup(
        autoLoad=False,
        ccr=CCRPipeline.loadChineseClassifier,
        ccrCharFilter=CCRPipeline.loadBinaryClassifier,
        ner=NERPipeline.load_model,
        cnn=ImageClassifier.load_model,
        imageCaptioner=ImageCaptioning.loadModel
    )
    
    # Setup LLMInterface
    res = LLMInterface.initDefaultClients()
    if res != True:
        print("MAIN BOOT: Failed to initialise default clients for LLMInterface; response:", res)
        sys.exit(1)
    print("LLMINTERFACE: Default clients initialised successfully.")
    
    # Import and register API blueprints
    from api import apiBP
    app.register_blueprint(apiBP)
    
<<<<<<< HEAD
    from identity import identityBP
    app.register_blueprint(identityBP)
    
    # Debug execution
    if os.environ.get("DEBUG_MODE", "False") == "True":
        superuser = User.getSuperuser()
        if superuser == None:
            pwd = "123456"
            debugSuperuser = User("johndoe", "john@example.com", Encryption.encodeToSHA256(pwd), superuser=True)
            debugSuperuser.save()
            print("MAIN BOOT DEBUG: Superuser created with username '{}' and password '{}'.".format(debugSuperuser.username, pwd))

=======
    from cdn import cdnBP
    app.register_blueprint(cdnBP)
    
>>>>>>> 2c9736e2
    print()
    print("MAIN BOOT: Pre-processing complete. Starting server...")
    print()

    app.run(host='0.0.0.0', port=8000)<|MERGE_RESOLUTION|>--- conflicted
+++ resolved
@@ -68,7 +68,6 @@
     # Logging services
     Logger.setup()
     ArchSmith.setup()
-    FileManager.setup()
     
     # Check Emailer context
     Emailer.checkContext()
@@ -99,9 +98,11 @@
     from api import apiBP
     app.register_blueprint(apiBP)
     
-<<<<<<< HEAD
     from identity import identityBP
     app.register_blueprint(identityBP)
+    
+    from cdn import cdnBP
+    app.register_blueprint(cdnBP)
     
     # Debug execution
     if os.environ.get("DEBUG_MODE", "False") == "True":
@@ -112,11 +113,6 @@
             debugSuperuser.save()
             print("MAIN BOOT DEBUG: Superuser created with username '{}' and password '{}'.".format(debugSuperuser.username, pwd))
 
-=======
-    from cdn import cdnBP
-    app.register_blueprint(cdnBP)
-    
->>>>>>> 2c9736e2
     print()
     print("MAIN BOOT: Pre-processing complete. Starting server...")
     print()
