.env
.DS_Store
__pycache__/
virt/
serviceAccountKey.json
database.json
logs.txt
models/
test.py
archsmith.json
<<<<<<< HEAD
Companydata/
=======
ccr img/
test.json
>>>>>>> 57ae30d0
<|MERGE_RESOLUTION|>--- conflicted
+++ resolved
@@ -8,9 +8,6 @@
 models/
 test.py
 archsmith.json
-<<<<<<< HEAD
 Companydata/
-=======
 ccr img/
-test.json
->>>>>>> 57ae30d0
+test.json