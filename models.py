--- conflicted
+++ resolved
@@ -30,8 +30,7 @@
     
     def save(self) -> bool:
         return DI.save(self.represent(), self.originRef)
-    
-<<<<<<< HEAD
+
     def destroy(self):
         return DI.save(None, self.originRef)
     
@@ -46,9 +45,7 @@
         
         self.__dict__.update(self.rawLoad(data, self.id).__dict__)
         return True
-    
-=======
->>>>>>> d363188a
+
     def getFMFile(self) -> File:
         return File(self.image, "artefacts")
     
