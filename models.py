--- conflicted
+++ resolved
@@ -727,7 +727,6 @@
             else:
                 return False
     
-<<<<<<< HEAD
     def __init__(self, userID: str, batchArtefacts: 'List[BatchArtefact | Artefact]'=None, job: 'BatchProcessingJob | None'=None, created: str=None, id: str=None):
         """Initializes a new Batch instance.
 
@@ -742,16 +741,12 @@
             Exception: If the initialization fails or if the provided artefacts are not of the expected type.
         """
         
-=======
-    def __init__(self, userID: str, batchArtefacts: 'Dict[str, BatchArtefact]'=None, processingJob: str | None=None, cancelled: bool = False, created: str=None, id: str=None):
->>>>>>> cd6d9f2d
         if id is None:
             id = Universal.generateUniqueID()
         if created is None:
             created = Universal.utcNowString()
         if batchArtefacts is None:
             batchArtefacts = {}
-<<<<<<< HEAD
         
         batchArts = {}
         for item in batchArtefacts:
@@ -766,14 +761,6 @@
         self.userID: str = userID
         self.artefacts: Dict[str, BatchArtefact] = batchArts
         self.job: BatchProcessingJob | None = job
-=======
-        
-        self.id: str = id
-        self.userID: str = userID
-        self.artefacts: Dict[str, BatchArtefact] = batchArtefacts
-        self.processingJob: str | None = processingJob
-        self.cancelled: bool = cancelled
->>>>>>> cd6d9f2d
         self.user: User | None = None
         self.created: str = created
         self.originRef = Batch.ref(self.id)
@@ -812,16 +799,11 @@
                     raise Exception("BATCH SAVE ERROR: Artefact with ID '{}' does not belong to this batch (ID: '{}').".format(artefactID, self.id))
                 if batchArt.artefactID != artefactID:
                     raise Exception("BATCH SAVE ERROR: Found artefact ID '{}' in BatchArtefact when '{}' was expected.".format(batchArt.artefactID, artefactID))
-<<<<<<< HEAD
                 if Batch.Stage.validateAndReturn(batchArt.stage) == False:
                     raise Exception("BATCH SAVE ERROR: Invalid stage '{}' for artefact with ID '{}'.".format(batchArt.stage, artefactID))
             
             if self.job != None and not isinstance(self.job, BatchProcessingJob):
                 raise Exception("BATCH SAVE ERROR: 'job' is neither None nor a valid BatchProcessingJob instance.")
-=======
-                if batchArt.stage not in [Batch.Stage.UNPROCESSED, Batch.Stage.PROCESSED, Batch.Stage.CONFIRMED]:
-                    raise Exception("BATCH SAVE ERROR: Invalid stage '{}' for artefact with ID '{}'.".format(batchArt.stage, artefactID))
->>>>>>> cd6d9f2d
         
         return DI.save(self.represent(), self.originRef)
 
@@ -829,12 +811,7 @@
         return {
             "userID": self.userID,
             "artefacts": {id: batchArt.represent() for id, batchArt in self.artefacts.items()},
-<<<<<<< HEAD
             'job': self.job.represent() if self.job != None else None,
-=======
-            'processingJob': self.processingJob,
-            'cancelled': self.cancelled,
->>>>>>> cd6d9f2d
             "created": self.created
         }
     
@@ -851,7 +828,6 @@
         return True
     
     def __str__(self):
-<<<<<<< HEAD
         return """<Batch instance
 ID: {}
 User ID: {}
@@ -867,12 +843,6 @@
             self.job if isinstance(self.job, BatchProcessingJob) else " None",
             self.created
         )
-=======
-        completeData = self.represent()
-        completeData['user'] = self.user.represent() if self.user is not None else None
-        
-        return str(completeData)
->>>>>>> cd6d9f2d
     
     def getUser(self) -> bool:
         """Loads the user associated with the batch into the `user` attribute.
@@ -894,7 +864,6 @@
         
         return True
     
-<<<<<<< HEAD
     def loadAllArtefacts(self, withMetadata: bool=False) -> bool:
         """Loads all artefacts associated with the batch.
 
@@ -949,9 +918,6 @@
             BatchArtefact: The added artefact reference object.
         """
         
-=======
-    def add(self, artefact: Artefact | str, to: 'Batch.Stage') -> 'BatchArtefact':
->>>>>>> cd6d9f2d
         to = Batch.Stage.validateAndReturn(to)
         if to == False:
             raise Exception("BATCH ADD ERROR: Invalid stage provided; expected 'Batch.Stage' or string representation of it.")
@@ -1005,11 +971,6 @@
             raise Exception("BATCH MOVE ERROR: Artefact with ID '{}' does not exist in the batch.".format(artefactID))
         
         batchArt = self.artefacts[artefactID]
-<<<<<<< HEAD
-=======
-        if batchArt.stage == to:
-            raise Exception("BATCH MOVE ERROR: Artefact with ID '{}' is already in stage '{}'.".format(artefactID, to))
->>>>>>> cd6d9f2d
         batchArt.stage = to
         
         return True
@@ -1037,7 +998,6 @@
             bool: True if the artefact was removed successfully.
         """
         
-<<<<<<< HEAD
         artefactID = artefact.id if isinstance(artefact, Artefact) else artefact
         
         self.artefacts.pop(artefactID, None)
@@ -1050,15 +1010,6 @@
             jobID (str, optional): The ID of the job. Defaults to None.
             status (BatchProcessingJob.Status, optional): The status of the job. Defaults to `BatchProcessingJob.Status.PENDING`.
             autoStart (bool, optional): Whether to start the job automatically. Defaults to False.
-=======
-        self.artefacts.pop(artefactID, None)
-        return True
-    
-    def cancel(self, autoSave: bool=True):
-        self.cancelled = True
-        if autoSave:
-            self.save(checkIntegrity=False)
->>>>>>> cd6d9f2d
 
         Raises:
             Exception: If the `status` value is provided but not valid.
@@ -1103,7 +1054,6 @@
         )
     
     @staticmethod
-<<<<<<< HEAD
     def rawLoad(batchID: str, data: dict, withUser: bool=False, withArtefacts: bool=False, metadataRequired: bool=False) -> 'Batch':
         """Constructs a `Batch` from raw dictionary data.
 
@@ -1143,34 +1093,6 @@
             batchArtefacts=arts,
             job=job,
             created=data.get('created'),
-=======
-    def rawLoad(data: dict, batchID: str | None=None) -> 'Batch':
-        requiredParams = ['userID', 'unprocessed', 'processed', 'confirmed', 'processingJob', 'cancelled', 'created']
-        for reqParam in requiredParams:
-            if reqParam not in data:
-                if reqParam in ['unprocessed', 'processed', 'confirmed']:
-                    data[reqParam] = []
-                elif reqParam in ['cancelled']:
-                    data[reqParam] = False
-                else:
-                    data[reqParam] = None
-        
-        if not isinstance(data['unprocessed'], list):
-            data['unprocessed'] = []
-        if not isinstance(data['processed'], list):
-            data['processed'] = []
-        if not isinstance(data['confirmed'], list):
-            data['confirmed'] = []
-        
-        return Batch(
-            userID=data['userID'],
-            unprocessed=data['unprocessed'],
-            processed=data['processed'],
-            confirmed=data['confirmed'],
-            processingJob=data['processingJob'],
-            cancelled=data['cancelled'],
-            created=data['created'],
->>>>>>> cd6d9f2d
             id=batchID
         )
         
@@ -1183,7 +1105,6 @@
     
     @staticmethod
     def load(id: str=None, userID: str=None, withUser: bool=False, withArtefacts: bool=False, metadataRequired: bool=False) -> 'Batch | Dict[Batch] | None':
-<<<<<<< HEAD
         """Loads a batch from the database.
 
         Args:
@@ -1196,24 +1117,6 @@
         Returns: `Batch | Dict[Batch] | None`: The loaded batch or list of batches, or None if not found.
         """
         
-=======
-        """
-        Loads batches from the data store.
-        
-        Args:
-            id: Specific batch ID to load
-            userID: User ID to filter by
-            withUser: Whether to load user objects
-            withArtefacts: Whether to load artefact objects
-            metadataRequired: Whether to load artefact metadata
-
-        Returns:
-            Matching Batch(es) or None if not found
-
-        Raises:
-            Exception: If data loading fails
-        """
->>>>>>> cd6d9f2d
         if id != None:
             data = DI.load(Batch.ref(id))
             if data is None:
@@ -1257,7 +1160,6 @@
     def ref(id: str) -> Ref:
         return Ref("batches", id)
 
-<<<<<<< HEAD
 class BatchProcessingJob(DIRepresentable):
     """Represents a batch processing job. Contains key attributes such as job ID, status and timestamps for when the job started and ended. A `DIRepresentable` model.
 
@@ -1581,10 +1483,6 @@
             processingError (str | None, optional): Any error that occurred during the processing of the artefact, if applicable. Defaults to None.
         """
         
-=======
-class BatchArtefact(DIRepresentable):
-    def __init__(self, batch: Batch | str, artefact: Artefact | str, stage: Batch.Stage, processedDuration: str | None, processedTime: str | None=None, processingError: str | None=None):
->>>>>>> cd6d9f2d
         batchID = batch.id if isinstance(batch, Batch) else batch
         artefactID = artefact.id if isinstance(artefact, Artefact) else artefact
         stage = Batch.Stage.validateAndReturn(stage)
@@ -1597,10 +1495,7 @@
         self.processedDuration: str | None = processedDuration
         self.processedTime: str | None = processedTime
         self.processingError: str | None = processingError
-<<<<<<< HEAD
         self.artefact: Artefact | None = artefact if isinstance(artefact, Artefact) else None
-=======
->>>>>>> cd6d9f2d
         self.originRef = BatchArtefact.ref(batchID, artefactID)
     
     def represent(self):
@@ -1614,7 +1509,6 @@
     def save(self):
         return DI.save(self.represent(), self.originRef)
     
-<<<<<<< HEAD
     def reload(self):
         data = DI.load(self.originRef)
         if isinstance(data, DIError):
@@ -1696,10 +1590,6 @@
             BatchArtefact: The loaded BatchArtefact instance.
         """
         
-=======
-    @staticmethod
-    def rawLoad(data: dict, batchID: str | None=None, artefactID: str | None=None):
->>>>>>> cd6d9f2d
         reqParams = ['stage', 'processedDuration', 'processedTime', 'processingError']
         for reqParam in reqParams:
             if reqParam not in data:
@@ -1712,11 +1602,7 @@
         if stage == False:
             stage = Batch.Stage.UNPROCESSED
         
-<<<<<<< HEAD
         batchArt = BatchArtefact(
-=======
-        return BatchArtefact(
->>>>>>> cd6d9f2d
             batch=batchID,
             artefact=artefactID,
             stage=stage,
@@ -1724,7 +1610,6 @@
             processedTime=data.get('processedTime'),
             processingError=data.get('processingError')
         )
-<<<<<<< HEAD
         
         if withArtefact:
             batchArt.getArtefact(includeMetadata=metadataRequired)
@@ -1744,11 +1629,6 @@
         Returns: `BatchArtefact | None`: The loaded BatchArtefact instance or None if not found.
         """
         
-=======
-    
-    @staticmethod
-    def load(batch: Batch | str, artefact: Artefact | str) -> 'BatchArtefact | None':
->>>>>>> cd6d9f2d
         batchID = batch.id if isinstance(batch, Batch) else batch
         artefactID = artefact.id if isinstance(artefact, Artefact) else artefact
         
@@ -1760,11 +1640,7 @@
         if not isinstance(data, dict):
             raise Exception("BATCHARTEFACT LOAD ERROR: Unexpected DI load response format; response: {}".format(data))
         
-<<<<<<< HEAD
         return BatchArtefact.rawLoad(batchID, artefactID, data, withArtefact, metadataRequired)
-=======
-        return BatchArtefact.rawLoad(data, batchID, artefactID)
->>>>>>> cd6d9f2d
     
     @staticmethod
     def ref(batchID: str, artefactID: str) -> Ref:
